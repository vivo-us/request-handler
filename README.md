--- conflicted
+++ resolved
@@ -10,14 +10,9 @@
   - [Usage](#usage)
     - [Using the default client](#using-the-default-client)
     - [Using a custom client](#using-a-custom-client)
-<<<<<<< HEAD
-  - [Setup](#setup)
-    - [Request Handler Options](#request-handler-options)
-=======
   - [API Reference](#api-reference)
     - [Request Handler Options](#request-handler-options)
     - [Request Config Options](#request-config-options)
->>>>>>> 81d30b0e
     - [Client Options](#client-options)
     - [Rate Limit Options](#rate-limit-options)
       - [requestLimit](#requestlimit)
@@ -40,13 +35,10 @@
 
 ## Usage
 
-<<<<<<< HEAD
-=======
 Getting started with Request Handler simply requires creating a new instance of the Request Handler class and calling the `initNode` method. This will register the node with the Request Handler and start the rate limiting process. See the [Request Handler Options](#request-handler-options) section for more information on the options available to you when creating a new instance of the Request Handler.
 
 Once initialized, you can use the `handleRequest` method to make requests to external APIs. See the [Request Config Options](#request-config-options) section for more information on the options available to you when making a request.
 
->>>>>>> 81d30b0e
 ### Using the default client
 
 The default client does not have any customizations applied, it simply makes the request and returns the response.
@@ -62,14 +54,9 @@
 await requestHandler.initNode();
 
 const response = await requestHandler.handleRequest({
-<<<<<<< HEAD
-  url: "https://example.com",
-  method: "GET",
-=======
   clientName: "default",
   method: "GET",
   url: "https://google.com",
->>>>>>> 81d30b0e
 });
 ```
 
@@ -88,13 +75,8 @@
 import RequestHandler from 'request-handler';
 
 const clientGenerator = () => {
-<<<<<<< HEAD
-    return [{
-      type: "requestLimit",
-=======
   return [
     {
->>>>>>> 81d30b0e
       name: "test",
       rateLimit: {
         type: "requestLimit",
@@ -109,13 +91,9 @@
 const requestHandler = new RequestHandler({
   key: "some-encryption-key", // A key to encrypt sensitive data
   redis: ioRedis, // An IORedis instance
-<<<<<<< HEAD
-  clientGenerators: [clientGenerator],
-=======
   clientGenerators: {
     test: clientGenerator,
   },
->>>>>>> 81d30b0e
 });
 
 await requestHandler.initNode();
@@ -127,25 +105,12 @@
 });
 ```
 
-<<<<<<< HEAD
-## Setup
-
-Getting started with Request Handler simply requires creating a new instance of the Request Handler class and calling the `initNode` method. This will register the node with the Request Handler and start the rate limiting process. See the [Request Handler Options](#request-handler-options) section for more information on the options available to you.
-=======
 ## API Reference
->>>>>>> 81d30b0e
 
 ### Request Handler Options
 
 - `key`: A key to encrypt sensitive data including tokens and client secrets.
 - `redis`: An IORedis instance to store rate limit information and for multiple nodes to share rate limits.
-<<<<<<< HEAD
-- `redisKeyPrefix`: A prefix to add to all keys stored in Redis for the Request Handler.
-- `clientGenerators`: An object containing client generators to register with the Request Handler, where the key is the name of the client generator and the value is the generator function.
-- `defaultClinetOptions`: A [Client Options](#client-options) object to use for the `default` client. The `default` client starts with no rate limits and no authentication.
-- `roleCheckInterval`: The interval in milliseconds for each node to check what it role is. Defaults to 10 seconds (10000 ms).
-- `priority`: The priority of the node when deciding which node should handle rate limiting. Defaults to 0. Higher numbers are higher priority.
-=======
 - `redisKeyPrefix` *(optional)*: A prefix to add to all keys stored in Redis for the Request Handler.
 - `clientGenerators` *(optional)*: An object containing client generators to register with the Request Handler, where the key is the name of the client generator and the value is the generator function.
 - `defaultClinetOptions` *(optional)*: A [Client Options](#client-options) object to use for the `default` client. The `default` client starts with no rate limits and no authentication.
@@ -160,24 +125,10 @@
 - `method`: The HTTP method to use for the request.
 - `priority` *(optional)*: The priority of the request being sent, with higher numbers being higher priority. Defaults to 1. Requests with higher priority will be sent before requests with lower priority.
 - `metadata` *(optional)*: Any optinal metadata you want to store with the request.
->>>>>>> 81d30b0e
 
 ### Client Options
 
 - `name`: The name of the client. This is used to identify the client when making requests.
-<<<<<<< HEAD
-- `rateLimit`: An object defining the type of rate limit to use. Currently, there are three types of rate limits: `requestLimit`, `concurrencyLimit`, and `noLimit`. See the [Rate Limit Options](#rate-limit-options) section for more information.
-- `rateLimitChange`: A function that is called after each response is received to allow a check of whether the rate limit should be changed.
-- `sharedRateLimitClientName`: The name of another client to share rate limits with.
-- `requestOptions`: A set of options to pass to each request made by the client. This is useful if there are common parameters that need to be passed to each request. See the [Request Options](#request-options) section for more information.
-- `metadata`: Any metadata you want to store with the client.
-- `axiosOptions`: Any Axios [Request Config](https://axios-http.com/docs/req_config) options you want to pass to the axios instance for this client.
-- `authentication`: An object to define how to authenticate requests. There are currently 4 types of authentication supported: `oauth2ClientCredentials`, `oauth2GrantType`, `token`, and `basic`. See the [Authentication Options](#authentication-options) section for more information.
-- `subClients`: An array of clients that will inherit the same rate limts, authentication, and request options as the parent client. This is useful for creating clients that have different endpoints but share the same rate limits and authentication. Any options set on the sub-client will override the parent client's options.
-
-### Rate Limit Options
-
-=======
 - `rateLimit` *(optional)*: An object defining the type of rate limit to use. Currently, there are three types of rate limits: `requestLimit`, `concurrencyLimit`, and `noLimit`. See the [Rate Limit Options](#rate-limit-options) section for more information.
 - `rateLimitChange` *(optional)*: A function that is called after each response is received to allow a check of whether the rate limit should be changed.
 - `sharedRateLimitClientName` *(optional)*: The name of another client to share rate limits with.
@@ -189,7 +140,6 @@
 
 ### Rate Limit Options
 
->>>>>>> 81d30b0e
 #### requestLimit
 
 Request limitted clients allow you to limit the number of requests made to a server over a given interval. This is specifically made to handle both Leaky Bucket and Sliding Window rate limits.
@@ -206,19 +156,6 @@
 
 ```js
 const clientGenerator = () => {
-<<<<<<< HEAD
-    return [
-      {
-        name: "test",
-        rateLimit: {
-          type: "requestLimit",
-          interval: 1000,
-          tokensToAdd: 1,
-          maxTokens: 10,
-        }
-      }
-    ]
-=======
   return [
     {
       name: "test",
@@ -230,7 +167,6 @@
       }
     }
   ]
->>>>>>> 81d30b0e
 }
 ```
 
@@ -295,25 +231,6 @@
 
 ### Request Options
 
-<<<<<<< HEAD
-- `cleanupTimeout`: The number of milliseconds to wait before counting a request as timed out and to clean up the request.
-- `metadata`: A general object that can be used to store any metadata you want to pass to the request.
-- `retryOptions`: An object that contains options for retrying requests.
-  - `maxRetries`: The maximum number of times to retry a request if it fails. Defaults to 3.
-  - `retryBackoffBaseTime`: The base time in milliseconds that the retry backoff will calculate from. Defaults to 1000.
-  - `retryBackoffMethod`: The method to use for calculating how much time to wait between retry attempts. Options are `exponential` and `linear`. Defaults to `exponential`.
-  - `retry429s`: Whether or not to retry 429 errors. Defaults to `true`.
-  - `retry5xxs`: Whether or not to retry 5xx errors. Defaults to `true`.
-  - `retryHandler`: A function that allows you to use custom logic to determine whether a request should be retried.
-  - `retryStatusCodes`: An explicit list of HTTP status codes to retry
-- `defaults`: A set of optional default values to pass to each request made by the client.
-  - `headers`: A set of headers to pass to each request made by the client.
-  - `baseURL`: The base URL to use for each request made by the client.
-  - `params`: A set of query parameters to pass to each request made by the client.
-- `httpStatusCodesToMute`: A list of HTTP status codes to not log as errors. By default, all 4xx and 5xx status codes are logged as errors.
-- `requestInterceptor`: A function that allows requests to be manipulated before they are sent. This is useful for authentcating, adding headers or other information to requests.
-- `responseInterceptor`: A function that allows responses to be read in a consistent way. This is useful for reading data from the response, such as rate limit information, or for logging the responses.
-=======
 - `cleanupTimeout` *(optional)*: The number of milliseconds to wait before counting a request as timed out and to clean up the request.
 - `metadata` *(optional)*: A general object that can be used to store any metadata you want to pass to the request.
 - `retryOptions` *(optional)*: An object that contains options for retrying requests.
@@ -331,7 +248,6 @@
 - `httpStatusCodesToMute` *(optional)*: A list of HTTP status codes to not log as errors. By default, all 4xx and 5xx status codes are logged as errors.
 - `requestInterceptor` *(optional)*: A function that allows requests to be manipulated before they are sent. This is useful for authentcating, adding headers or other information to requests.
 - `responseInterceptor` *(optional)*: A function that allows responses to be read in a consistent way. This is useful for reading data from the response, such as rate limit information, or for logging the responses.
->>>>>>> 81d30b0e
 
 ### Authentication Options
 
@@ -340,19 +256,11 @@
 - `type`: set to `oauth2ClientCredentials`
 - `clientId`: The client ID for the OAuth2 client.
 - `clientSecret`: The client secret for the OAuth2 client.
-<<<<<<< HEAD
-- `metadata`: Any optional metadata you want to store with the authentication client.
-- `customHeaderName`: An option to override the default `Authorization` header for the access token.
-- `customPrefix`: An option to override the default `Bearer` prefix for the access token.
-- `excludePrefix`: An option to exclude the prefix from the access token.
-- `refreshMethod`: A function that accepts the request config, `clientId`, `clientSecret`, and `metadata`, and returns a OAuth2 response with an updated access token.
-=======
 - `refreshMethod`: A function that accepts the request config, `clientId`, `clientSecret`, and `metadata`, and returns a OAuth2 response with an updated access token.
 - `metadata` *(optional)*: Any optional metadata you want to store with the authentication client.
 - `customHeaderName` *(optional)*: An option to override the default `Authorization` header for the access token.
 - `customPrefix` *(optional)*: An option to override the default `Bearer` prefix for the access token.
 - `excludePrefix` *(optional)*: An option to exclude the prefix from the access token.
->>>>>>> 81d30b0e
 
 #### OAuth2 Grant Type
 
@@ -360,47 +268,26 @@
 - `clientId`: The client ID for the OAuth2 client.
 - `clientSecret`: The client secret for the OAuth2 client.
 - `refreshToken`: The refresh token used to get a new access token.
-<<<<<<< HEAD
-- `metadata`: Any optional metadata you want to store with the authentication client.
-- `customHeaderName`: An option to override the default `Authorization` header for the access token.
-- `customPrefix`: An option to override the default `Bearer` prefix for the access token.
-- `excludePrefix`: An option to exclude the prefix from the access token.
-- `refreshMethod`: A function that accepts the request config, `clientId`, `clientSecret`, `refreshToken`, and `metadata`, and returns a OAuth2 response with an updated access token.
-=======
 - `refreshMethod`: A function that accepts the request config, `clientId`, `clientSecret`, `refreshToken`, and `metadata`, and returns a OAuth2 response with an updated access token.
 - `metadata` *(optional)*: Any optional metadata you want to store with the authentication client.
 - `customHeaderName` *(optional)*: An option to override the default `Authorization` header for the access token.
 - `customPrefix` *(optional)*: An option to override the default `Bearer` prefix for the access token.
 - `excludePrefix` *(optional)*: An option to exclude the prefix from the access token.
->>>>>>> 81d30b0e
 
 #### Token Authentication
 
 - `type`: set to `token`
 - `token`: The token to use for authentication.
-<<<<<<< HEAD
-- `encodeBase64`: Whether or not to encode the token in base64 in the header.
-- `customHeaderName`: An option to override the default `Authorization` header for the access token.
-- `customPrefix`: An option to override the default `Bearer` prefix for the access token.
-- `excludePrefix`: An option to exclude the prefix from the access token.
-=======
 - `encodeBase64` *(optional)*: Whether or not to encode the token in base64 in the header.
 - `customHeaderName` *(optional)*: An option to override the default `Authorization` header for the access token.
 - `customPrefix` *(optional)*: An option to override the default `Bearer` prefix for the access token.
 - `excludePrefix` *(optional)*: An option to exclude the prefix from the access token.
->>>>>>> 81d30b0e
 
 #### Basic Authentication
 
 - `type`: set to `basic`
 - `username`: The username to use for basic authentication.
 - `password`: The password to use for basic authentication.
-<<<<<<< HEAD
-- `customHeaderName`: An option to override the default `Authorization` header for the access token.
-- `customPrefix`: An option to override the default `Basic` prefix for the access token.
-- `excludePrefix`: An option to exclude the prefix from the access token.
-=======
 - `customHeaderName` *(optional)*: An option to override the default `Authorization` header for the access token.
 - `customPrefix` *(optional)*: An option to override the default `Basic` prefix for the access token.
-- `excludePrefix` *(optional)*: An option to exclude the prefix from the access token.
->>>>>>> 81d30b0e
+- `excludePrefix` *(optional)*: An option to exclude the prefix from the access token.